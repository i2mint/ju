"""OpenAPI specification tools."""

from typing import Any, Dict, Iterable, Iterator
from functools import cached_property, partial

from dataclasses import dataclass, field

from dol import KvReader, cached_keys, path_get as _path_get
from i2 import Sig


http_methods = {"get", "post", "put", "delete", "patch", "options", "head"}


# Make a function that gets the value of a key in a dict, given a path to that key
# but returning an empty dict if any element of the path doesn't exist
def return_empty_dict_on_error(e):
    return dict()


path_get = partial(
    _path_get, get_value=_path_get.get_item, on_error=return_empty_dict_on_error
)


def get_routes(d: Dict[str, Any], include_methods=tuple(http_methods)) -> Iterable[str]:
    """
    Takes OpenAPI specification dict 'd' and returns the key-paths to all the endpoints.
    """
    if isinstance(include_methods, str):
        include_methods = {include_methods}
    for endpoint in (paths := d.get("paths", {})):
        for method in paths[endpoint]:
            if method in include_methods:
                yield method, endpoint


dflt_type_mapping = tuple(
    {
        "array": list,
        "integer": int,
        "object": dict,
        "string": str,
        "boolean": bool,
        "number": float,
    }.items()
)


@cached_keys
class Routes(KvReader):
    """
    Represents a collection of routes in an OpenAPI specification.

    Each instance of this class contains a list of `Route` objects, which can be accessed and manipulated as needed.

    >>> from yaml import safe_load
    >>> spec_yaml = '''
    ... openapi: 3.0.3
    ... paths:
    ...   /items:
    ...     get:
    ...       summary: List items
    ...       responses:
    ...         '200':
    ...           description: An array of items
    ...     post:
    ...       summary: Create item
    ...       responses:
    ...         '201':
    ...           description: Item created
    ... '''
    >>> spec = safe_load(spec_yaml)
    >>> routes = Routes(spec)
    >>> len(routes)
    2
    >>> list(routes)
    [('get', '/items'), ('post', '/items')]
    >>> r = routes['get', '/items']
    >>> r
    Route(method='get', endpoint='/items')
    >>> r.method_data
    {'summary': 'List items', 'responses': {'200': {'description': 'An array of items'}}}

    """

    def __init__(self, spec: dict, *, type_mapping: dict = dflt_type_mapping) -> None:
        self.spec = spec
        self._mk_route = partial(Route, spec=spec, type_mapping=type_mapping)
        self._title = spec.get("info", {}).get("title", "OpenAPI spec")

    @classmethod
    def from_yaml(cls, yaml_str: str):
        import yaml

        return cls(yaml.safe_load(yaml_str))

    @property
    def _paths(self):
        self.spec["paths"]

    def __iter__(self):
        return get_routes(self.spec)

    def __getitem__(self, k):
        return self._mk_route(*k, spec=self.spec)

    def __repr__(self) -> str:
        return f"{type(self).__name__}('{self._title}')"


class ArrayOf(dict):
    """A class that is simply meant to mark the fact that some properties dict really
    represents an array of objects, and not just a single object.
    """


def properties_of_schema(schema: dict) -> dict:
    """Returns the properties of the given schema, encapsulating in ArrayOf to indicate
    that the schema is for an array of objects, and not just a single object."""
    if "items" in schema:
        # the schema is for an array
        return ArrayOf(path_get(schema, "items.properties"))
    else:
        return path_get(schema, "properties")


@dataclass
class Route:
    """
    Represents a route in an OpenAPI specification.

    Each route has a method (e.g., 'get', 'post'), an endpoint (e.g., '/items'), and a spec, which is a dictionary
    containing the details of the route as specified in the OpenAPI document.

    The `type_mapping` attribute is a dictionary that maps OpenAPI types to corresponding Python types.

    >>> from yaml import safe_load
    >>> spec_yaml = '''
    ... openapi: 3.0.3
    ... paths:
    ...   /items:
    ...     get:
    ...       summary: List items
    ...       parameters:
    ...         - in: query
    ...           name: type
    ...           schema:
    ...             type: string
    ...           required: true
    ...           description: Type of items to list
    ...       responses:
    ...         '200':
    ...           description: An array of items
    ... '''
    >>> spec = safe_load(spec_yaml)
    >>> route_get = Route('get', '/items', spec)
    >>> route_get.method
    'get'
    >>> route_get.endpoint
    '/items'
    >>> route_get.method_data['summary']
    'List items'
    >>> route_get.params
    {'type': 'object', 'properties': {'type': {'type': 'string'}}, 'required': ['type']}
    """

    method: str
    endpoint: str
    spec: dict = field(repr=False)
    # TODO: When moving to 3.9+, make below keyword-only
    type_mapping: dict = field(default=dflt_type_mapping, repr=False)

    def __post_init__(self):
        self.type_mapping = dict(self.type_mapping)

    @cached_property
    def method_data(self):
        method, endpoint = self.method, self.endpoint
        method_data = self.spec.get("paths", {}).get(endpoint, {}).get(method, None)
        if method_data is None:
            raise KeyError(f"Endpoint '{endpoint}' has no method '{method}'")
        return resolve_refs(self.spec, method_data)

    @cached_property
    def input_specs(self):
        return {
            "parameters": self.method_data.get("parameters", []),
            "requestBody": self.method_data.get("requestBody", {}),
        }

    @cached_property
    def output_specs(self):
        return self.method_data.get("responses", {})

    @cached_property
    def params(self):
        """Combined parameters from parameters and requestBody
        (it should usually just be one or the other, not both).
        We're calling this 'params' because that's what FastAPI calls it.
        """
        schema = {"type": "object", "properties": {}, "required": []}

        # Process query and path parameters
        for param in self.method_data.get("parameters", []):
            # Add each parameter to the properties
            schema["properties"][param["name"]] = param.get("schema", {})

            # Mark as required if specified
            if param.get("required", False):
                schema["required"].append(param["name"])
        # list(t['content']['application/json']['schema']['items']['properties'])
        # Process requestBody
        request_body = self.method_data.get("requestBody", {})
        content = path_get(request_body, "content.application/json")
        if "schema" in content:
            # Merge the requestBody schema with the existing properties
            body_schema = content["schema"]
            schema["properties"].update(properties_of_schema(body_schema))
            # Add required properties from requestBody
            if "required" in body_schema:
                schema["required"].extend(body_schema["required"])

        return schema

    @cached_property
    def output_properties(self, status_code: int = 200):
        """Returns the schema for the response with the given status code."""
        schema = path_get(
            self.output_specs, f"{status_code}.content.application/json.schema"
        )
        return properties_of_schema(schema)


# def resolve_ref(oas, ref):
#     from glom import glom

#     if ref.startswith('#/'):
#         ref = ref[2:]
#     ref_path = '.'.join(ref.split('/'))
#     return glom(oas, ref_path)


def resolve_refs(open_api_spec: dict, d: dict) -> dict:
    """
    Recursively resolves all references in 'd' using 'open_api_spec'.

    :param open_api_spec: The complete OpenAPI specification as a dictionary.
    :param d: The dictionary in which references need to be resolved.
    :return: The dictionary with all references resolved.
    """
    if isinstance(d, dict):
        if "$ref" in d:
            # Extract the path from the reference and resolve it
            ref_path = d["$ref"].split("/")[1:]
            ref_value = open_api_spec
            for key in ref_path:
                ref_value = ref_value.get(key, {})
            return resolve_refs(open_api_spec, ref_value)
        else:
            # Recursively resolve references in each key-value pair
            return {k: resolve_refs(open_api_spec, v) for k, v in d.items()}
    elif isinstance(d, list):
        # Recursively resolve references in each item of the list
        return [resolve_refs(open_api_spec, item) for item in d]
    else:
        # If 'd' is neither a dict nor a list, return it as is
        return d


# --------------------------------------------------------------------------------------
# OpenAPI specifications to Python functions

import json
import os
from typing import Union, Generator, Tuple, Callable, Optional
import requests
from ju.json_schema import json_schema_to_signature
import operator as operations
from functools import partial, update_wrapper
import inspect
import dill  # Optional: for advanced pickling, but not required for class-based approach

OpenAPISpec = Union[str, dict]
DFLT_SERVERS_URL = "http://localhost:8000"


def ensure_openapi_dict(spec: OpenAPISpec) -> dict:
    """
    Ensure that the OpenAPI specification is a dictionary.

    It will handle:
    - JSON strings
    - YAML strings
    - File paths to JSON or YAML files
    - URLs pointing to OpenAPI specs
    - Direct dictionaries

    """
    if isinstance(spec, str):
        if spec.strip().startswith("{") or spec.strip().startswith("openapi:"):
            # It's a string spec
            try:
                spec = json.loads(spec)
            except Exception:
                import yaml

                spec = yaml.safe_load(spec)
        elif spec.startswith("http://") or spec.startswith("https://"):
            # It's a URL, fetch the spec
            response = requests.get(spec)
            response.raise_for_status()
            content_type = response.headers.get("Content-Type", "")
            if "application/json" in content_type:
                spec = response.json()
            elif "application/x-yaml" in content_type or "text/yaml" in content_type:
                import yaml

                spec = yaml.safe_load(response.text)
            else:
                raise ValueError(f"Unsupported content type: {content_type}")
        elif os.path.isfile(spec):
            # It's a file path
            with open(spec) as f:
                if spec.endswith(".json"):
                    spec = json.load(f)
                elif spec.endswith(".yaml") or spec.endswith(".yml"):
                    import yaml

                    spec = yaml.safe_load(f)
        else:
            raise ValueError(
                "spec must be a dict, JSON string, YAML string, or file path"
            )
    elif not isinstance(spec, dict):
        raise ValueError("spec must be a dict, JSON string, or YAML string/file path")

    return spec


def default_get_response(method, url, **kwargs):
    import requests

    return requests.request(method.upper(), url, **kwargs)


def default_response_egress(method, uri):
    return operations.methodcaller("json")


class OpenApiFunc:
    """
    Callable class for OpenAPI route functions, supporting introspection and pickling.
    """

    def __init__(
        self,
        *,
        method,
        uri,
        base_url,
        param_schema,
        get_response=default_get_response,
        response_egress=None,
        name=None,
        qualname=None,
        doc=None,
    ):
        self.method = method
        self.uri = uri
        self.base_url = base_url
        self.param_schema = param_schema
        self.get_response = get_response
        # Always set response_egress, defaulting to named function
        if response_egress is None:
            response_egress = default_response_egress
        self.response_egress = response_egress
        self.__signature__ = Sig(json_schema_to_signature(param_schema))
        self.__name__ = (
            name
            or f"{method.lower()}_{uri.strip('/').replace('/', '_').replace('{','').replace('}','')}"
        )
        self.__qualname__ = qualname or self.__name__
        self.__doc__ = doc or f"OpenAPI route function for {method.upper()} {uri}"

    def __call__(self, *args, **kwargs):
        _kwargs = self.__signature__.map_arguments(args, kwargs)
        # Split _kwargs into path/query params and body params
        import re

        # Get path param names from the URL
        path_param_names = re.findall(r"{(\w+)}", self.uri)
        # Get parameter names from OpenAPI 'parameters'
        oas_parameters = self.param_schema.get("_oas_parameters", [])
        param_names = set(p["name"] for p in oas_parameters)
        # Get requestBody schema
        oas_request_body = self.param_schema.get("_oas_request_body", None)
        # Path params
        path_params = {k: _kwargs[k] for k in path_param_names if k in _kwargs}
        # Query params (those in parameters but not in path)
        query_params = {
            k: _kwargs[k]
            for k in param_names
            if k not in path_param_names and k in _kwargs
        }
        # Body params
        body = None
        if oas_request_body:
            if oas_request_body.get("type") == "object":
                # All properties of the object schema
                body = {
                    k: _kwargs[k]
                    for k in oas_request_body.get("properties", {})
                    if k in _kwargs
                }
            elif oas_request_body.get("type") == "array":
                # The array param is named by the schema's title or 'body'
                array_param_name = oas_request_body.get("title", "body")
                body = _kwargs.get(array_param_name)
        url = self.base_url + self.uri.format(**path_params)
        if self.method.lower() in ("post", "put", "patch"):
            resp = self.get_response(self.method, url, params=query_params, json=body)
        else:
            resp = self.get_response(self.method, url, params=query_params)
        egress = self.response_egress(self.method, self.uri)
        return egress(resp)

    def __repr__(self):
        import inspect

        sig = getattr(self, "__signature__", None)
        sig_str = str(sig) if sig is not None else "(…)"
        return (
            f"<OpenApiFunc {self.__name__}{sig_str} [{self.method.upper()} {self.uri}]>"
        )


<<<<<<< HEAD
def default_func_namer(
=======
def simple_func_namer(method: str, path: str, details: dict = None) -> str:
    trans_path = path.strip("/").replace("/", "_").replace("{", "").replace("}", "")
    return f"{method.lower()}_{trans_path}"


def openapi_python_client_style_func_namer(
>>>>>>> 3673602c
    method: str, path: str, details: dict = None, *, favor_operation_id: bool = False
) -> str:
    """
    Default function name generator for OpenAPI routes.

    >>> default_func_namer('get', '/stores/{store_name}/{key}')
    'get_stores__store_name__key'
    """
    if favor_operation_id and details and "operationId" in details:
        # If operationId is provided, use it directly
        return details["operationId"]

    import re

    # Remove leading/trailing slashes
    path = path.strip("/")
    # Replace {param} with _param_
    path = re.sub(r"\{([^}]+)\}", r"_\1_", path)
    # Replace all non-alphanumeric characters (including dashes and slashes) with underscores
<<<<<<< HEAD
    path = re.sub(r'[^0-9a-zA-Z_]', '_', path)
    # Replace sequences of more than two underscores with two underscores
    path = re.sub(r'__+', '__', path)
=======
    path = re.sub(r"[^0-9a-zA-Z_]", "_", path)
    # Remove duplicate underscores
    path = re.sub(r"_+", "_", path)
>>>>>>> 3673602c
    # Remove leading/trailing underscores
    path = path.strip("_")
    # Compose name: <method>_<path>
    if path:
        return f"{method.lower()}_{path}"
    else:
        return f"root_{method.lower()}"


def merge_request_body_json_schema(details, param_schema):
    """
    If the operation has a requestBody with a JSON schema, merge its properties and required fields into param_schema.
    """
    if "requestBody" in details:
        content = details["requestBody"].get("content", {})
        json_schema = None
        for ct in content:
            if ct.endswith("json") and "schema" in content[ct]:
                json_schema = content[ct]["schema"]
                break
        if json_schema and "properties" in json_schema:
            param_schema.setdefault("properties", {}).update(json_schema["properties"])
            if "required" in json_schema:
                param_schema.setdefault("required", []).extend(json_schema["required"])
    return param_schema


def openapi_to_funcs(
    spec: OpenAPISpec,
    *,
    base_url: Optional[str] = None,
    default_servers_url: str = DFLT_SERVERS_URL,
    func_namer: Callable[[str, str, dict], str] = default_func_namer,
    get_response=default_get_response,
    response_egress=None,
    use_default_func_namer_when_name_is_none: bool = True,
) -> Iterator["OpenApiFunc"]:
    """
    spec: dict or str (YAML/JSON string or file path)
    base_url: override the spec's server URL
    default_servers_url: default URL to use if no servers are specified in the spec
    get_response: function to get the response object (default: requests.request)
    response_egress: function (method, uri) -> callable to extract result from response
    Returns a generator yielding OpenApiFunc instances for each route in the OpenAPI spec.
    """
    if response_egress is None:
        response_egress = default_response_egress
    spec_dict = ensure_openapi_dict(spec)
    routes = Routes(spec_dict)
    if not base_url:
        base_url = spec_dict.get("servers", [{}])[0].get("url", default_servers_url)
    for method, uri in routes:
        route = routes[method, uri]
        func_name = func_namer(method, uri, route.method_data)
        if not func_name and use_default_func_namer_when_name_is_none:
            # If func_name is None, use the default function name generator
            func_name = default_func_namer(method, uri, route.method_data)
        # Build param_schema: include both parameters and requestBody fields, using resolved schemas
        param_schema = {
            "title": func_name,
            "type": "object",
            "properties": {},
            "required": [],
            "_oas_parameters": [],  # for internal use: list of parameter dicts
            "_oas_request_body": None,  # for internal use: requestBody schema
        }
        # Add parameters (query, path, etc.)
        for param in route.input_specs.get("parameters", []):
            pname = param["name"]
            param_schema["properties"][pname] = param.get("schema", {})
            if param.get("required", False):
                param_schema["required"].append(pname)
            param_schema["_oas_parameters"].append(param)
        # Add requestBody
        request_body = route.input_specs.get("requestBody", {})
        content = request_body.get("content", {})
        json_schema = None
        for ct in content:
            if ct.endswith("json") and "schema" in content[ct]:
                json_schema = content[ct]["schema"]
                break
        if json_schema:
            param_schema["_oas_request_body"] = json_schema
            if json_schema.get("type") == "object":
                # Add each property as a parameter
                for pname, pschema in json_schema.get("properties", {}).items():
                    param_schema["properties"][pname] = pschema
                if "required" in json_schema:
                    param_schema["required"].extend(json_schema["required"])
            elif json_schema.get("type") == "array":
                # Add a single parameter for the array body
                array_param_name = json_schema.get("title", "body")
                param_schema["properties"][array_param_name] = json_schema
                param_schema["required"].append(array_param_name)
        func = OpenApiFunc(
            method=method,
            uri=uri,
            base_url=base_url,
            param_schema=param_schema,
            get_response=get_response,
            response_egress=response_egress,
            name=func_name,
            qualname=func_name,
<<<<<<< HEAD
            doc=route.method_data.get('summary')
            or route.method_data.get('description'),
=======
            doc=route.method_data.get("summary")
            or route.method_data.get("description"),
>>>>>>> 3673602c
        )
        yield func


# TODO: Everything below needs some work! Ideally, we want to be able to use openapi-python-client to generate the code,
#   but this method creates a lot of boilerplate for the user, as opposed to the straightforward dynamic function approach above.
# --------------------------------------------------------------------------------------
# The code generation way. Requires `openapi-python-client` to be installed
# (e.g. with pip install openapi-python-client)


import tempfile
import subprocess
import importlib.util
import json
import re


def _import_generated_client_module(output_dir):
    """
    Given an output directory, find and import the generated client package.
    Returns the imported module.
    """
    import sys, os, importlib

    for entry in os.listdir(output_dir):
        pkg_path = os.path.join(output_dir, entry)
        if (
            os.path.isdir(pkg_path)
            and not entry.startswith(".")
            and os.path.isfile(os.path.join(pkg_path, "__init__.py"))
        ):
            sys.path.insert(0, output_dir)
            return importlib.import_module(entry)
    raise RuntimeError(f"No client package found in output_dir: {output_dir}")


def generate_openapi_client(openapi_spec, output_dir=None, *, file_format="json"):
    """
    openapi_spec: dict, or str (path to YAML/JSON file)
    output_dir: where to generate the client (default: temp dir)
    file_format: 'yaml' or 'json' (used if openapi_spec is a dict)
    Returns: imported client module
    """
    # Step 1: If openapi_spec is a dict, write to temp file
    if isinstance(openapi_spec, dict):
        suffix = ".yaml" if file_format == "yaml" else ".json"
        with tempfile.NamedTemporaryFile("w", suffix=suffix, delete=False) as f:
            if file_format == "yaml":
                import yaml

                yaml.safe_dump(openapi_spec, f)
            else:
                json.dump(openapi_spec, f)
            openapi_path = f.name
    else:
        openapi_path = openapi_spec

    # Step 2: Set output directory
    if output_dir is None:
        output_dir = tempfile.mkdtemp()

    # Step 3: Use --url for URLs, --path for local files
    if str(openapi_path).startswith("http://") or str(openapi_path).startswith(
        "https://"
    ):
        cli_args = [
            "openapi-python-client",
            "generate",
            "--url",
            openapi_path,
            "--output-path",
            output_dir,
            "--overwrite",
        ]
    else:
        cli_args = [
            "openapi-python-client",
            "generate",
            "--path",
            openapi_path,
            "--output-path",
            output_dir,
            "--overwrite",
        ]

    try:
        result = subprocess.run(
            cli_args,
            check=True,
            capture_output=True,
            text=True,
        )
    except subprocess.CalledProcessError as e:
        print("openapi-python-client failed with the following output:")
        print("STDOUT:\n", e.stdout)
        print("STDERR:\n", e.stderr)
        raise

    return _import_generated_client_module(output_dir)


generate_and_import_openapi_client = generate_openapi_client


def openapi_to_generated_funcs(
    spec: OpenAPISpec,
    *,
    base_url: Optional[str] = None,
    default_servers_url: str = DFLT_SERVERS_URL,
    output_dir=None,
    file_format="json",
    func_namer: Callable[[str, str], str] = default_func_namer,
    get_response=default_get_response,
    response_egress=None,
) -> Iterator[OpenApiFunc]:
    """
    Like openapi_to_funcs, but yields OpenApiFunc objects for each route, using the generated client for requests.
    Uses func_namer for naming, and parameter schema from the OpenAPI spec.
    """
    import types
    import copy

    client_module = generate_openapi_client(
        spec, output_dir=output_dir, file_format=file_format
    )
    spec_dict = ensure_openapi_dict(spec)
    paths = spec_dict.get("paths", {})
    api_default_dir = os.path.join(client_module.__path__[0], "api", "default")
    if not os.path.isdir(api_default_dir):
        raise RuntimeError(
            f"No api/default directory found in generated client at {api_default_dir}"
        )
    py_files = [
        f
        for f in os.listdir(api_default_dir)
        if f.endswith(".py") and f != "__init__.py"
    ]
    opid_to_modbase = {f[:-3]: f[:-3] for f in py_files}
    for uri, methods in paths.items():
        for method, details in methods.items():
<<<<<<< HEAD
            func_name = func_namer(method, uri, details)
            opid = details.get('operationId')
=======
            func_name = path_to_func_name(method, uri, details)
            opid = details.get("operationId")
>>>>>>> 3673602c
            mod_base = opid if opid in opid_to_modbase else None
            if not mod_base:
                mod_base = default_func_namer(method, uri, details)
                if mod_base not in opid_to_modbase:
                    continue
            mod_name = f"{client_module.__name__}.api.default.{mod_base}"
            try:
                mod = importlib.import_module(mod_name)
            except ModuleNotFoundError:
                continue
            if not hasattr(mod, "sync_detailed"):
                continue
            sync_func = getattr(mod, "sync_detailed")
            param_schema = {
                "title": func_name,
                "parameters": details.get("parameters", []),
            }
            param_schema = merge_request_body_json_schema(details, param_schema)
            yield OpenApiFunc(
                method=method,
                uri=uri,
                base_url=base_url
                or spec_dict.get("servers", [{}])[0].get("url", default_servers_url),
                param_schema=param_schema,
                get_response=sync_func,
                response_egress=response_egress,
                name=func_name,
                qualname=func_name,
                doc=details.get("summary") or details.get("description"),
            )


# --------------------------------------------------------------------------------------
# Test and demo functions


# TODO: Will deprecate this, since I'm not managing to align the names.
def validate_openapi_to_generated_funcs_alignment():
    """
    Example usage of openapi_to_generated_funcs.
    This function is just for demonstration and should be removed in production code.
    """
    from ju.oas import generate_openapi_client

    import json
    import os

    with open(os.path.expanduser("~/tmp/test_oas_gen.json"), "r") as f:
        openapi_spec = json.load(f)

    generated_funcs = list(openapi_to_generated_funcs(openapi_spec))

    dynamic_funcs = list(openapi_to_funcs(openapi_spec))

    # make dicts that list the names of functions that are in generated_funcs but not in dynamic_funcs
    # and vice versa, for easy comparison
    gen_func_names = {f.__name__ for f in generated_funcs}
    dyn_func_names = {f.__name__ for f in dynamic_funcs}
    only_in_gen = gen_func_names - dyn_func_names
    only_in_dyn = dyn_func_names - gen_func_names
    # validate that the two sets are equal, and if not, print the differences
    if only_in_gen or only_in_dyn:
        print("Functions only in generated_funcs:", only_in_gen)
        print("Functions only in dynamic_funcs:", only_in_dyn)
        raise ValueError(
            "Mismatch between generated_funcs and dynamic_funcs. \n"
            f"  Generated functions: {gen_func_names} \n"
            f"  Dynamic functions: {dyn_func_names} \n"
            f"  Only in generated_funcs: {only_in_gen} \n"
            f"  Only in dynamic_funcs: {only_in_dyn}\n"
        )
    else:
        print("All functions match between generated_funcs and dynamic_funcs.")
        return True


def print_generated_modules():
    import os
    from ju.oas import generate_openapi_client
    import json

    openapi_spec = json.load(open(os.path.expanduser("~/tmp/test_oas_gen.json")))
    client_module = generate_openapi_client(openapi_spec)
    api_default_dir = os.path.join(client_module.__path__[0], "api", "default")
    print("api/default/ modules:")
    print(sorted([f for f in os.listdir(api_default_dir) if f.endswith(".py")]))


def compare_modules_to_missing_funcs():
    import os
    import json
    from ju.oas import generate_openapi_client, openapi_to_funcs

    openapi_spec = json.load(open(os.path.expanduser("~/tmp/test_oas_gen.json")))
    client_module = generate_openapi_client(openapi_spec)
    api_default_dir = os.path.join(client_module.__path__[0], "api", "default")
    module_files = sorted(
        [
            f
            for f in os.listdir(api_default_dir)
            if f.endswith(".py") and f != "__init__.py"
        ]
    )
    print("api/default/ modules:")
    for f in module_files:
        print("  ", f)
    # Also print the missing dynamic function names
    dynamic_funcs = list(openapi_to_funcs(openapi_spec))
    dyn_func_names = {f.__name__ for f in dynamic_funcs}
    # Print all dynamic function names for reference
    print("\nDynamic function names:")
    for name in sorted(dyn_func_names):
        print("  ", name)


def compare_modules_to_operationids():
    import os
    import json
    from ju.oas import generate_openapi_client

    openapi_spec = json.load(open(os.path.expanduser("~/tmp/test_oas_gen.json")))
    client_module = generate_openapi_client(openapi_spec)
    api_default_dir = os.path.join(client_module.__path__[0], "api", "default")
    module_files = sorted(
        [
            f[:-3]
            for f in os.listdir(api_default_dir)
            if f.endswith(".py") and f != "__init__.py"
        ]
    )
    # Collect all operationIds from the OpenAPI spec
    operation_ids = set()
    for path, methods in openapi_spec["paths"].items():
        for method, details in methods.items():
            opid = details.get("operationId")
            if opid:
                operation_ids.add(opid)
    print("Generated modules:")
    for mod in module_files:
        print("  ", mod)
    print("\nOperationIds in OpenAPI spec:")
    for opid in sorted(operation_ids):
        print("  ", opid)
    print("\nOperationIds missing generated modules:")
    for opid in sorted(operation_ids - set(module_files)):
        print("  ", opid)
    print("\nGenerated modules with no matching operationId:")
    for mod in sorted(set(module_files) - operation_ids):
        print("  ", mod)


if __name__ == "__main__":
    compare_modules_to_operationids()<|MERGE_RESOLUTION|>--- conflicted
+++ resolved
@@ -435,16 +435,7 @@
         )
 
 
-<<<<<<< HEAD
 def default_func_namer(
-=======
-def simple_func_namer(method: str, path: str, details: dict = None) -> str:
-    trans_path = path.strip("/").replace("/", "_").replace("{", "").replace("}", "")
-    return f"{method.lower()}_{trans_path}"
-
-
-def openapi_python_client_style_func_namer(
->>>>>>> 3673602c
     method: str, path: str, details: dict = None, *, favor_operation_id: bool = False
 ) -> str:
     """
@@ -464,15 +455,9 @@
     # Replace {param} with _param_
     path = re.sub(r"\{([^}]+)\}", r"_\1_", path)
     # Replace all non-alphanumeric characters (including dashes and slashes) with underscores
-<<<<<<< HEAD
     path = re.sub(r'[^0-9a-zA-Z_]', '_', path)
     # Replace sequences of more than two underscores with two underscores
     path = re.sub(r'__+', '__', path)
-=======
-    path = re.sub(r"[^0-9a-zA-Z_]", "_", path)
-    # Remove duplicate underscores
-    path = re.sub(r"_+", "_", path)
->>>>>>> 3673602c
     # Remove leading/trailing underscores
     path = path.strip("_")
     # Compose name: <method>_<path>
@@ -576,13 +561,8 @@
             response_egress=response_egress,
             name=func_name,
             qualname=func_name,
-<<<<<<< HEAD
             doc=route.method_data.get('summary')
             or route.method_data.get('description'),
-=======
-            doc=route.method_data.get("summary")
-            or route.method_data.get("description"),
->>>>>>> 3673602c
         )
         yield func
 
@@ -724,13 +704,8 @@
     opid_to_modbase = {f[:-3]: f[:-3] for f in py_files}
     for uri, methods in paths.items():
         for method, details in methods.items():
-<<<<<<< HEAD
             func_name = func_namer(method, uri, details)
             opid = details.get('operationId')
-=======
-            func_name = path_to_func_name(method, uri, details)
-            opid = details.get("operationId")
->>>>>>> 3673602c
             mod_base = opid if opid in opid_to_modbase else None
             if not mod_base:
                 mod_base = default_func_namer(method, uri, details)
